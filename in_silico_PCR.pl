--- conflicted
+++ resolved
@@ -16,9 +16,6 @@
 #You should have received a copy of the GNU General Public License
 #along with this program.  If not, see [http://www.gnu.org/licenses/].
 
-<<<<<<< HEAD
-my $version = "0.5.1";
-=======
 my $version = "0.6";
 
 ## changes from v0.5.1
@@ -27,7 +24,6 @@
 ## changed to use GetOpts::Long for getting options so as to allow the -m option given on its own to correspond to 1 mismatch (for backwards compatibility) 
 ## added option -f to print amplicon sequences to a file instead of to STDERR
 ## added inosine (I) as possible base in primer sequences
->>>>>>> 3e3d3d43
 
 ## changes from v0.5
 ## fix bug resulting in an error when forward primer sequence was found at the end of the input sequence. This only resulted in an error when -c was not given.
